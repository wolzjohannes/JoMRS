--- conflicted
+++ resolved
@@ -20,11 +20,7 @@
 # SOFTWARE.
 
 # Author:     Johannes Wolz / Rigging TD
-<<<<<<< HEAD
-# Date:       2018 / 12 / 12
-=======
 # Date:       2018 / 12 / 17
->>>>>>> ec0e898d
 
 """
 JoMRS maya utils module. Utilities helps
@@ -33,13 +29,8 @@
 
 ###############
 # GLOBALS
-<<<<<<< HEAD
-## TO DO:
-## config file for valid strings. For projects modifiactions
-=======
 # TO DO:
 # config file for valid strings. For projects modifiactions
->>>>>>> ec0e898d
 ###############
 import pymel.core as pmc
 import attributes
@@ -138,7 +129,6 @@
     """
     Create a IK. Default is a single chain IK.
     Args:
-            name(str): The spline IK name. You should follow
             name(str): The IK name. You should follow
             the JoMRS naming convention. If not it will throw some
             warnings.
@@ -151,8 +141,6 @@
             weight(float): Set handle weight.
             poWeight(float): Set the poleVector weight.
     Return:
-            list(dagnodes): the ik Handle, the effector,
-            the spline ik curve shape.
     """
     data = {}
     name = strings.string_checkup(name, moduleLogger)
@@ -176,13 +164,6 @@
     return ikHandle
 
 
-<<<<<<< HEAD
-def constraint(typ='parentConstraint', source=None, target=None,
-               maintainOffset=True, axes=['X', 'Y', 'Z']):
-    result = []
-    skipAxes = ['x', 'y', 'z']
-    if typ == 'parentConstraint':
-=======
 def constraint(typ='parent', source=None, target=None,
                maintainOffset=True, axes=['X', 'Y', 'Z']):
     """
@@ -201,17 +182,10 @@
     result = []
     skipAxes = ['x', 'y', 'z']
     if typ == 'parent':
->>>>>>> ec0e898d
         result = pmc.parentConstraint(source, target, mo=maintainOffset,
                                       skipRotate=skipAxes,
                                       skipTranslate=skipAxes)
         for ax in axes:
-<<<<<<< HEAD
-            result[0].attr('constraintTranslate' +
-                           ax.upper()).connect(target.attr('translate' +
-                                                           ax.upper()))
-
-=======
             result.attr('constraintTranslate' +
                         ax.upper()).connect(target.attr('translate' +
                                                         ax.upper()))
@@ -362,5 +336,4 @@
         no_pivots_no_rotateOrder_(constraint=constraint_)
     if no_parent_influ:
         constraint_.constraintParentInverseMatrix.disconnect()
-    return result
->>>>>>> ec0e898d
+    return result