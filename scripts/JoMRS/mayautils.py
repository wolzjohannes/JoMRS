# Copyright (c) 2018 Johannes Wolz

# Permission is hereby granted, free of charge, to any person obtaining a copy
# of this software and associated documentation files (the "Software"), to deal
# in the Software without restriction, including without limitation the rights
# to use, copy, modify, merge, publish, distribute, sublicense, and/or sell
# copies of the Software, and to permit persons to whom the Software is
# furnished to do so, subject to the following conditions:

# The above copyright notice and this permission
# notice shall be included in all.
# copies or substantial portions of the Software.

# THE SOFTWARE IS PROVIDED "AS IS", WITHOUT WARRANTY OF ANY KIND, EXPRESS OR
# IMPLIED, INCLUDING BUT NOT LIMITED TO THE WARRANTIES OF MERCHANTABILITY,
# FITNESS FOR A PARTICULAR PURPOSE AND NONINFRINGEMENT. IN NO EVENT SHALL THE
# AUTHORS OR COPYRIGHT HOLDERS BE LIABLE FOR ANY CLAIM, DAMAGES OR OTHER
# LIABILITY, WHETHER IN AN ACTION OF CONTRACT, TORT OR OTHERWISE, ARISING FROM,
# OUT OF OR IN CONNECTION WITH THE SOFTWARE OR THE USE OR OTHER DEALINGS IN THE
# SOFTWARE.

# Author:     Johannes Wolz / Rigging TD
<<<<<<< HEAD
# Date:       2018 / 02 / 5
=======
# Date:       2019 / 03 / 25
>>>>>>> cfb294cc

"""
JoMRS maya utils module. Utilities helps
to create maya behaviours.
"""
###############
# TO DO:
# config file for valid strings. For projects modifications
# check if all srings follow the JoMRS string handling
# match position function.
###############

import pymel.core as pmc
import pymel.core.datatypes as dt
import attributes
import strings
import logging
import logger

##########################################################
# GLOBAL
##########################################################

moduleLogger = logging.getLogger(__name__ + '.py')

##########################################################
# FUNCTIONS
##########################################################


def create_bufferGRP(node, name=None):
    """
    Create a buffer transform for transform node and parent
    the node under buffer group.
    If the node already has parent. It will parent the node
    under the buffer and the buffer under the parent.
    Args:
            node(dagnode): A transform node.
    Return:
            tuple: The created buffer dagnode.
    """
    parent = node.getParent()
    if name:
        name = strings.string_checkup(name + '_buffer_GRP', moduleLogger)
    else:
        name = strings.string_checkup(str(node) + '_buffer_GRP', moduleLogger)
    bufferGRP = pmc.createNode('transform', n=name)
    pmc.delete(pmc.parentConstraint(node, bufferGRP, mo=False))
    pmc.delete(pmc.scaleConstraint(node, bufferGRP, mo=False))
    bufferGRP.addChild(node)
    if parent:
        parent.addChild(bufferGRP)
    return bufferGRP


def spaceLocator_onPosition(node, bufferGRP=True):
    """
    Create a spaceLocator on the position of a node.
    Args:
            node(dagnode): The match transform node.
            bufferGRP(bool): Create a buffer group for the locator.
    Return:
            list: The buffer group, the locator node.
    """
    result = []
    name = strings.string_checkup(str(node) + '_0_LOC', moduleLogger)
    loc = pmc.spaceLocator(n=name)
    pmc.delete(pmc.parentConstraint(node, loc, mo=False))
    result.append(loc)
    if bufferGRP:
        bufferGRP = create_bufferGRP(loc)
        result.insert(0, bufferGRP)
    return result


def create_splineIK(name, startJNT=None, endJNT=None, parent=None,
                    curveParent=None, curve=None, snap=True,
                    sticky=False, weight=1, poWeight=1):
    """
    Create a splineIK.
    Args:
            name(str): The spline IK name. You should follow the
            JoMRS naming convention. If not it will throw some
            warnings.
            startJNT(dagNode): The start joint of the chain.
            endJNT(dagNode): The end joint of the chain.
            parent(dagNode): The parent for the IK_handle.
            snap(bool): Enable/Disalbe snap option of the IK.
            sticky(bool): Enable/Disalbe stickieness option of the IK.
            weight(float): Set handle weight.
            poWeight(float): Set the poleVector weight.
    Return:
            list(dagnodes): the ik Handle, the effector,
            the spline ik curve shape.
    """
    result = []
    data = {}
    name = strings.string_checkup(name, moduleLogger)
    data['n'] = name
    data['solver'] = 'ikSplineSolver'
    data['createCurve'] = False
    data['sj'] = startJNT
    data['ee'] = endJNT
    if curve is not None:
        data['c'] = curve
    else:
        data['createCurve'] = True
    ikHandle = pmc.ikHandle(**data)
    pmc.rename(ikHandle[1], str(endJNT) + '_EFF')
    result.extend(ikHandle)
    if curve:
        pmc.rename(curve, str(curve) + '_CRV')
        shape = curve.getShape()
        result.append(shape)
    else:
        pmc.rename(ikHandle[2], str(ikHandle[2] + '_CRV'))
        shape = pmc.PyNode(ikHandle[2]).getShape()
        result[2] = shape
    if parent:
        parent.addChild(result[0])
    if curveParent:
        curveParent.addChild(result[2].getParent())
    result[2].getParent().visibility.set(0)
    attributes.lockAndHideAttributes(result[2].getParent())
    result[0].visibility.set(0)
    if snap is False:
        result[0].snapEnable.set(0)
    if sticky:
        result[0].stickiness.set(1)
    result[0].attr('weight').set(weight)
    result[0].attr('poWeight').set(poWeight)
    logger.log(level='info', message='Spline IK "' + name + '" created',
               logger=moduleLogger)
    return result


def create_IK(name, solver='ikSCsolver', startJNT=None, endJNT=None,
              parent=None, snap=True, sticky=False,
              weight=1, poWeight=1):
    """
    Create a IK. Default is a single chain IK.
    Args:
            name(str): The IK name. You should follow
            the JoMRS naming convention. If not it will throw some
            warnings.
            solver(str): The solver of the IK.
            startJNT(dagNode): The start joint of the chain.
            endJNT(dagNode): The end joint of the chain.
            parent(dagNode): The parent for the IK_handle.
            snap(bool): Enable/Disalbe snap option of the IK.
            sticky(bool): Enable/Disalbe stickieness option of the IK.
            weight(float): Set handle weight.
            poWeight(float): Set the poleVector weight.
    Return:
    """
    data = {}
    name = strings.string_checkup(name, moduleLogger)
    data['n'] = name
    data['solver'] = solver
    data['sj'] = startJNT
    data['ee'] = endJNT
    ikHandle = pmc.ikHandle(**data)
    pmc.rename(ikHandle[1], str(endJNT) + '_EFF')
    if parent:
        parent.addChild(ikHandle[0])
    ikHandle[0].visibility.set(0)
    if snap is False:
        ikHandle[0].snapEnable.set(0)
    if sticky:
        ikHandle[0].stickiness.set(1)
    ikHandle[0].attr('weight').set(weight)
    ikHandle[0].attr('poWeight').set(poWeight)
    logger.log(level='info', message=solver + ' "' + name + '" created',
               logger=moduleLogger)
    return ikHandle


def constraint(typ='parent', source=None, target=None,
               maintainOffset=True, axes=['X', 'Y', 'Z']):
    """
    Create contraints. By default it creates a parentConstraint
    with maintain offset.
    Args:
            typ(str): The constraint type.
            source(dagnode): The source node.
            target(dagnode): The target node.
            maintainOffset(bool): If the constraint should keep
            the offset of the target.
            axes(list): The axes to contraint as strings.
    Return:
            list: The created constraint.
    """
    result = []
    skipAxes = ['x', 'y', 'z']
    if typ == 'parent':
        result = pmc.parentConstraint(target, source, mo=maintainOffset,
                                      skipRotate=skipAxes,
                                      skipTranslate=skipAxes)
        for ax in axes:
            result.attr('constraintTranslate' +
                        ax.upper()).connect(source.attr('translate' +
                                                        ax.upper()))
            result.attr('constraintRotate' +
                        ax.upper()).connect(source.attr('rotate' +
                                                        ax.upper()))
    if typ == 'point':
        result = pmc.pointConstraint(target, source, mo=maintainOffset,
                                     skip=skipAxes)
        for ax in axes:
            result.attr('constraintTranslate' +
                        ax.upper()).connect(source.attr('translate' +
                                                        ax.upper()))
    if typ == 'orient':
        result = pmc.orientConstraint(target, source, mo=maintainOffset,
                                      skip=skipAxes)
        for ax in axes:
            result.attr('constraintRotate' +
                        ax.upper()).connect(source.attr('rotate' +
                                                        ax.upper()))
    if typ == 'scale':
        result = pmc.scaleConstraint(target, source, mo=maintainOffset,
                                     skip=skipAxes)
        for ax in axes:
            result.attr('constraintScale' +
                        ax.upper()).connect(source.attr('scale' +
                                                        ax.upper()))
    return result


def constraint_UI_node_(constraint=None, target=None):
    """
    Create a contraint UI node to uncycle the constraint graph.
    Args:
            constraint(constraintNode): The constraint to work with.
            target(dagnode): The target node.
    Return:
            tuple: The created UI node.
    """
    if target and constraint:
        if not isinstance(target, list):
            target = [target]
        constraint_UI = pmc.createNode('transform', n='{}{}'.format(
                                       str(constraint), '_UI_GRP'))
        constraint.addChild(constraint_UI)
        attributes.lockAndHideAttributes(node=constraint_UI)
        for x in range(len(target)):
            longName = '{}_{}'.format(str(target[x]), 'W' + str(x))
            attributes.addAttr(node=constraint_UI, name=longName,
                               attrType='float', minValue=0,
                               maxValue=1, keyable=True)
            constraint_UI.attr(longName).set(1)
            constraint_UI.attr(longName).connect(
                constraint.target[x].targetWeight,
                force=True)
        for udAttr in constraint.listAttr(ud=True):
            pmc.deleteAttr(udAttr)
    else:
        logger.log(level='error',
                   message='source and constraint needed for'
                   ' constraint_UI_node', logger=moduleLogger)
    return constraint_UI


def no_pivots_no_rotateOrder_(constraint):
    """
    Disconnect the connections to the pivot plugs of a constraint.
    Args:
            constraint(PyNode): The specified constraint.
    """
    exceptions = []
    try:
        constraint.constraintRotatePivot.disconnect()
    except Exception as e:
        exceptions.append(e)
    try:
        constraint.constraintRotateTranslate.disconnect()
    except Exception as e:
        exceptions.append(e)
    try:
        constraint.constraintRotateOrder.disconnect()
    except Exception as e:
        exceptions.append(e)
    if exceptions:
        logger.log(level='warning', message=exceptions, logger=moduleLogger)


def no_constraint_cycle(constraint=None, source=None, target=None):
    """
    Disconnect the parentInverseMatrix connection from the constraint.
    And if the source node has a parent it plugs in the wolrdInverse Matrix
    plug of the parent.
    Args:
            constraint(constraintNode): The constraint to work with.
            source(dagnode): The source node.
    Return:
            tuple: The constraint UI node.
    """
    if not isinstance(source[0], list):
        source = [source]
    parent = source[0].getParent()
    if parent:
        constraint.constraintParentInverseMatrix.disconnect()
        parent.worldInverseMatrix.connect(constraint.
                                          constraintParentInverseMatrix)
    return constraint_UI_node_(constraint=constraint, target=target)


def create_constraint(typ='parent', source=None, target=None,
                      maintainOffset=True, axes=['X', 'Y', 'Z'],
                      no_cycle=False, no_pivots=False, no_parent_influ=False):
    """
    Create constraints with a lot more functionality.
    By default it creates a parentConstraint.
    Args:
            typ(str): The constraint type.
            source(dagnode): The source node.
            target(dagnode): The target node.
            maintainOffset(bool): If the constraint should keep
            the offset of the target.
            axes(list): The axes to contraint as strings.
            no_cycle(bool): It creates a constraint_UI_node under
            the parent constraint. And disconnect inner cycle
            connections of the contraint.
            no_pivots(bool): Disconnect the pivot plugs.
            no_parent_influ(bool): Disconnect the
            constraintParentInverseMatrix
            plug. So that the parent transformation of the source node
            influnce the source node.
    Return:
            list: The constraint node, constraint_UI_node
    """
    result = []
    constraint_ = constraint(typ=typ, source=source, target=target,
                             maintainOffset=maintainOffset, axes=axes)
    result.append(constraint_)
    if no_cycle:
        con_UI_node = no_constraint_cycle(constraint=constraint_,
                                          source=source,
                                          target=target)
        result.append(con_UI_node)
    if no_pivots:
        no_pivots_no_rotateOrder_(constraint=constraint_)
    if no_parent_influ:
        constraint_.constraintParentInverseMatrix.disconnect()
    return result


def aimConstraint_(source=None, target=None, maintainOffset=True,
                   axes=['X', 'Y', 'Z'], aimAxes=[1, 0, 0],
                   upAxes=[0, 1, 0], worldUpType='object',
                   killUpVecObj=None, parentUpVecObj=None,
                   worldUpObject=None, worldUpVector=[0, 1, 0]):
    """
    Create a aimConstraint.
    By default it creates a object as upVector.
    Args:
            source(dagnode): The source node.
            target(dagnode): The target node.
            maintainOffset(bool): If the constraint should keep
            the offset of the target.
            axes(list): The axes to contraint as strings.
            aimAxes(list): The axes to aim for.
            ['x','y','z'] = [1,1,1]
            upAxes(list): The axes to the up vector.
            ['x','y','z'] = [1,1,1]
            worldUpType(string): The type for the up vector.
            Valid: none, scene, vector, object, objectrotation.
            killUpVecObj(bool): Kills the up vector transform.
            parentUpVecObj(dagnode): The parent for the up vector.
            worldUpObject(dagnode): The up vector transform node.
            worldUpVector(list): The axes for the world up vector.
            ['x','y','z'] = [1,1,1]

    Return:
            list: The aim constraint, the upVector locator node.
    """
    skipAxes = ['x', 'y', 'z']
    temp = []
    if worldUpType == 'object':
        if not worldUpObject:
            worldUpObject = pmc.spaceLocator(n=str(source) + '_upVec_0_LOC')
            worldUpObjectBuffer = pmc.group(worldUpObject,
                                            n=str(worldUpObject) +
                                            '_buffer_GRP')
            temp.append(worldUpObjectBuffer)
            pmc.delete(pmc.parentConstraint(source, worldUpObjectBuffer,
                                            mo=False))
            worldUpObject.translate.set(v * 5 for v in upAxes)
        con = pmc.aimConstraint(target, source, mo=maintainOffset,
                                aim=aimAxes, skip=skipAxes, u=upAxes,
                                worldUpType=worldUpType,
                                worldUpObject=worldUpObject)
    elif worldUpType == 'objectrotation':
        con = pmc.aimConstraint(target, source, mo=maintainOffset,
                                aim=aimAxes, skip=skipAxes, u=upAxes,
                                worldUpType=worldUpType,
                                worldUpObject=worldUpObject)
    elif worldUpType == 'vector':
        con = pmc.aimConstraint(target, source, mo=maintainOffset,
                                aim=aimAxes, skip=skipAxes, u=upAxes,
                                worldUpType=worldUpType,
                                worldUpVector=worldUpVector)
    else:
        con = pmc.aimConstraint(target, source, mo=maintainOffset,
                                aim=aimAxes, skip=skipAxes, u=upAxes,
                                worldUpType=worldUpType)
    for ax in axes:
        con.attr('constraintRotate' +
                 ax.upper()).connect(source.attr('rotate' +
                                     ax.upper()))
    temp.append(worldUpObject)
    if killUpVecObj:
        pmc.delete(temp)
        return [con]
    if parentUpVecObj:
        pmc.parent(temp[0], parentUpVecObj)
    return [con, temp[:]]


def create_aimConstraint(source=None, target=None, maintainOffset=True,
                         axes=['X', 'Y', 'Z'], aimAxes=[1, 0, 0],
                         upAxes=[0, 1, 0], worldUpType='object',
                         killUpVecObj=None, parentUpVecObj=None,
                         worldUpObject=None, worldUpVector=[0, 1, 0],
                         no_cycle=False, no_pivots=False,
                         no_parent_influ=False):
    """
    Create a aimConstraint with advanced options
    By default it creates a object as upVector.
    Args:
            source(dagnode): The source node.
            target(dagnode): The target node.
            maintainOffset(bool): If the constraint should keep
            the offset of the target.
            axes(list): The axes to contraint as strings.
            aimAxes(list): The axes to aim for.
            ['x','y','z'] = [1,1,1]
            upAxes(list): The axes to the up vector.
            ['x','y','z'] = [1,1,1]
            worldUpType(string): The type for the up vector.
            Valid: none, scene, vector, object, objectrotation.
            killUpVecObj(bool): Kills the up vector transform.
            parentUpVecObj(dagnode): The parent for the up vector.
            worldUpObject(dagnode): The up vector transform node.
            worldUpVector(list): The axes for the world up vector.
            ['x','y','z'] = [1,1,1]
            no_cycle(bool): It creates a constraint_UI_node under
            the constraint. And disconnect inner cycle connections
            of the contraint.
            no_pivots(bool): Disconnect the pivot plugs.
            no_parent_influ(bool): Disconnect the
            constraintParentInverseMatrix
            plug. So that the parent transformation of the source node
            influnce the source node.

    Return:
            list: The aim constraint, the upVector locator node,
            the constraint_UI_node.
    """
    result = aimConstraint_(source=source, target=target,
                            maintainOffset=maintainOffset,
                            axes=axes, aimAxes=aimAxes,
                            upAxes=upAxes, worldUpType=worldUpType,
                            killUpVecObj=killUpVecObj,
                            parentUpVecObj=parentUpVecObj,
                            worldUpObject=worldUpObject,
                            worldUpVector=worldUpVector)
    if no_cycle:
        con_UI_node = no_constraint_cycle(constraint=result[0], target=target,
                                          source=source)
        result.append(con_UI_node)
    if no_pivots:
        no_pivots_no_rotateOrder_(constraint=result[0])
    if no_parent_influ:
        result[0].constraintParentInverseMatrix.disconnect()
    return result


def decompose_matrix_constraint(source, target, translation=True,
                                rotation=True, scale=True):
    """
    Create decompose matrix constraint.
    Args:
            source(dagnode): The source node.
            target(dagnode): The target node.
            translation(bool): Envelope to connect the translation.
            rotation(bool): Envelope to connect the rotation.
            scale(bool): Envelope to connect the scale.
    Return:
            tuple: Created decompose matrix node.
    """
    decomp = pmc.createNode('decomposeMatrix', n=str(source) +
                            '_0_DEMAND')
    target.worldMatrix[0].connect(decomp.inputMatrix)
    if translation:
        decomp.outputTranslate.connect(source.translate, force=True)
    if rotation:
        decomp.outputRotate.connect(source.rotate, force=True)
    if scale:
        decomp.outputScale.connect(source.scale, force=True)
    return decomp


def calculate_matrix_offset_(target, source):
    """
    Calculate the matrix offset of the source to the target.
    Args:
            target(dagnode): The target node.
            source(dagnode): The source node.
    Return:
            The offset matrix values from target to source.
    """
    tm = dt.Matrix(target.getMatrix(ws=True)).inverse()
    sm = dt.Matrix(source.getMatrix(ws=True))
    return sm.__mul__(tm)


def matrixConstraint_UI_GRP_(source):
    """
    Creates the the UI node for the matrix constraint
    and parent it under a specified node.
    Args:
            source(dagnode): The source node.
            parent(dagnode): The parent for the UI GRP.
    Return:
            tuple: The UI_GRP node.
    """
    UI_GRP = pmc.createNode('transform', n=str(source) +
                            '_matrixConstraint_UI_GRP')
    attributes.addAttr(node=UI_GRP, name='offset_matrix', attrType='matrix')
    attributes.lockAndHideAttributes(node=UI_GRP)
    source.addChild(UI_GRP)
    return UI_GRP


def multMatrix_setup_(source, target, maintainOffset=None):
    """
    Creates the multMatrix setup for further use.
    Args:
            source(dagnode): The source node.
            target(dagnode): The target node.
            maintainOffste(bool): Enable/Disable the maintainOffset option.
    Return:
            tuple: The created multMatrix node.
    """
    parent = source.getParent()
    mulMaND = pmc.createNode('multMatrix', n=str(source) + '_0_MUMAND')
    target.worldMatrix[0].connect(mulMaND.matrixIn[1])
    if parent:
        parent.worldInverseMatrix[0].connect(mulMaND.matrixIn[2])
    else:
        source.parentInverseMatrix[0].connect(mulMaND.matrixIn[2])
    if maintainOffset:
        UI_GRP = matrixConstraint_UI_GRP_(source=source)
        UI_GRP.offset_matrix.set(
            calculate_matrix_offset_(target, source))
        UI_GRP.offset_matrix.connect(mulMaND.matrixIn[0])
    return mulMaND


def create_matrixConstraint(source, target, translation=True,
                            rotation=True, scale=True, maintainOffset=None):
    """
    Creates the matrix constraint.
    Args:
            source(dagnode): The source node.
            target(dagnode): The target node.
            translation(bool): Connect/Disconnect the translation channel.
            rotation(bool): Connect/Disconnect the rotation channel.
            scale(bool): Connect/Disconnect the scale channel.
            maintainOffste(bool): Enable/Disable the maintainOffset option.
    """
    axis = ['X', 'Y', 'Z']
    decompMatND = pmc.createNode('decomposeMatrix', n=str(source) +
                                 '_0_DEMAND')
    mulMaND = multMatrix_setup_(source=source, target=target,
                                maintainOffset=maintainOffset)
    mulMaND.matrixSum.connect(decompMatND.inputMatrix)
    if translation:
        for axe in axis:
            decompMatND.attr('outputTranslate' +
                             axe).connect(source.attr('translate' + axe))
    if rotation:
        for axe in axis:
            decompMatND.attr('outputRotate' +
                             axe).connect(source.attr('rotate' + axe))
    if scale:
        for axe in axis:
            decompMatND.attr('outputScale' +
                             axe).connect(source.attr('scale' + axe))


def ancestors(node):
    """
    Return a list of ancestors, starting with the direct
    parent and ending with the top-level(root) parent.
    Args:
            node(dagnode): The last transform of a hierarchy.
    Return:
            list: The ancestors tranforms.
    """
    result = []
    parent = node.getParent()
    while parent is not None:
        result.append(parent)
        parent = parent.getParent()
    return result


def descendants(rootNode, reverse=None, typ='transform'):
    """
    Gets the descendants of a hierarchy.
    By default it starts with the rootNode and goes down.
    Args:
            rootNode(dagnode): The root of the hierarchy.
            reverse(bool): Reverse the order of the output.
            typ(str): The typ to search for.
    Return:
            list: The descendant nodes.
    """
    result = []
    descendants = rootNode.getChildren(ad=True, type=typ)
    if not reverse:
        for descendant in descendants:
            result.insert(0, descendant)
        result.insert(0, rootNode)
    else:
        result = descendants
        result.append(rootNode)
    return result


def custom_orientJoint(source, target, aimAxes=[1, 0, 0],
                       upAxes=[0, 1, 0]):
    """
    Orient a joint based on aimConstraint technic.
    By default it orients the x axes
    with the y axes as up vector.
    Args:
            source(dagnode): The joint to orient.
            target(dagnode): The transform as orient target.
            aimAxes(list): The aim axes. [1, 1, 1] = [x, y, z]
            upAxes(list): The aim axes. [1, 1, 1] = [x, y, z]
    Return:
            tuple: The orientated joint.
    """
    if source.nodeType() == 'joint':
        upObject = spaceLocator_onPosition(source, bufferGRP=True)
        upObject[1].translate.set(v * 5 for v in upAxes)
        source.rotate.set(0, 0, 0)
        source.jointOrient.set(0, 0, 0)
        pmc.delete(create_aimConstraint(source=source, target=target,
                                        maintainOffset=False,
                                        aimAxes=aimAxes, upAxes=upAxes,
                                        worldUpType='object',
                                        worldUpObject=upObject[1],
                                        killUpVecObj=False)[0])
        pmc.delete(upObject)
        source.jointOrient.set(source.rotate.get())
        source.rotate.set(0, 0, 0)
        return source
    else:
        logger.log(level='error', message='The source node must be a joint',
                   logger=moduleLogger)


def custom_orientJointHierarchy(rootJNT=None, aimAxes=[1, 0, 0],
                                upAxes=[0, 1, 0]):
    """
    Orient a joint hierarchy based on a aimConstraint technic.
    By default it orients the x axes
    with the y axes as up vector.
    Args:
            rootJNT(dagnode): The rootNode of the hierarchy.
            aimAxes(list): The aim axes. [1, 1, 1] = [x, y, z]
            upAxes(list): The aim axes. [1, 1, 1] = [x, y, z]
    Return:
            list: The hierarchy.
    """
    hierarchy = descendants(rootNode=rootJNT, reverse=True,
                            typ='joint')
    if len(hierarchy) > 1:
        temp = hierarchy[:]
        for jnt in hierarchy:
            pmc.parent(jnt, w=True)
        for jnt_ in hierarchy:
            if len(temp) > 1:
                custom_orientJoint(temp[1], temp[0],
                                   aimAxes=aimAxes, upAxes=upAxes)
                temp[1].addChild(temp[0])
                temp.remove(temp[0])
        hierarchy[0].rotate.set(0, 0, 0)
        hierarchy[0].jointOrient.set(0, 0, 0)
        return hierarchy
    else:
        logger.log(level='error',
                   message='It must be a hierarchy for a proper orient',
                   logger=moduleLogger)


def default_orientJoint(node, aimAxes='xyz', upAxes='yup'):
    """
    Orient a joint in a hierarchy.
    By default it orients the x axes
    with the y axes as up vector.
    Args:
            node(dagnode): A node in the hierarchy.
            aimAxes(str): Valid is xyz, yzx, zxy,
            zyx, yxz, xzy, none.
            upAxes(str): Valid is xup, xdown, yup, ydown,
            zup, zdown, none.
    """
    if node.nodeType() == 'joint':
        try:
            node.orientJoint(val=aimAxes, secondaryAxisOrient=upAxes)
        except:
            logger.log(level='error',
                       message='Joint not in hierarchy. Or'
                       ' rotate channels has values.',
                       logger=moduleLogger)
    else:
        logger.log(level='error', message='Node has to be a joint',
                   logger=moduleLogger)


def default_orientJointHierarchy(rootNode, aimAxes='xyz', upAxes='yup'):
    """
    Orient a joint hierarchy.
    By default it orients the x axes
    with the y axes as up vector.
    Args:
            rootJNT(dagnode): The rootNode of the hierarchy.
            aimAxes(str): Valid is xyz, yzx, zxy,
            zyx, yxz, xzy, none.
            upAxes(str): Valid is xup, xdown, yup, ydown,
            zup, zdown, none.
    Return:
            list: The hierarchy.
    """
    hierarchy = descendants(rootNode=rootNode, reverse=True,
                            typ='joint')
    for jnt in hierarchy[1:]:
        default_orientJoint(node=jnt, aimAxes=aimAxes, upAxes=upAxes)
    hierarchy[0].jointOrient.set(0, 0, 0)


def create_joint(name='M_BND_0_JNT', typ='BND', node=None,
                 orientMatchRotation=True):
    """
    Create a joint node with a specific typ.
    By Default it creates a 'BND' joint and match the jointOrient with
    the roatation of a node.
    Args:
            name(str): The name of the node. Try to use the JoMRS
            naming convention. If not it will throw a warning.
            typ(str): Typ of the joint. Valid is: [BND, DRV, FK, IK]
            node(dagnode): The node for transformation match.
            orientMatchRotation(bool): Enable the match of the joint
            orientation with the rotation of the node.
    Return:
            tuple: The created joint node.
    """
    name = strings.string_checkup(name, moduleLogger)
    data = [{'typ': 'BND', 'radius': 1, 'overrideColor': 17},
            {'typ': 'DRV', 'radius': 2.5, 'overrideColor': 18},
            {'typ': 'FK', 'radius': 1.5, 'overrideColor': 4},
            {'typ': 'IK', 'radius': 2, 'overrideColor': 6}]
    pmc.select(clear=True)
    JNT = pmc.joint(n=name)
    for util in data:
        if util['typ'] == typ:
            JNT.overrideEnabled.set(1)
            JNT.radius.set(util['radius'])
            JNT.overrideColor.set(util['overrideColor'])
    if node:
        pmc.delete(pmc.parentConstraint(node, JNT, mo=False))
    if orientMatchRotation:
        JNT.jointOrient.set(JNT.rotate.get())
        JNT.rotate.set(0, 0, 0)
    return JNT


def convert_to_skeleton(rootNode=None, prefix='M_BND', suffix='JNT',
                        typ='BND', bufferGRP=True, inverseScale=True):
    """
    Convert a hierarchy of transform nodes into a joint skeleton.
    By default it is a BND joint hierarchy with a buffer group.
    The hierarchy has disconnected inverse scale plugs.
    Args:
            rootNode(dagnode): The rootNode of the transform
            hierarchy.
            prefix(str): The prefix of the joints.
            suffix(str): The suffix of the joints.
            typ(str): The joint types.
            bufferGRP(bool): Creates a buffer group for the
            hierarchy.
            inverseScale(bool): Disconnect the inverse scale
            plugs of the joints.
    Return:
            list: The new created joint hierarchy.
    """
    result = []
    hierarchy = descendants(rootNode=rootNode)
    if hierarchy:
        for tra in range(len(hierarchy)):
            name = '{}_{}_{}'.format(prefix, str(tra), suffix)
            name = strings.string_checkup(name, moduleLogger)
            JNT = create_joint(name=name, node=hierarchy[tra], typ=typ)
            result.append(JNT)
    temp = result[:]
    for node in hierarchy:
        if len(temp) > 1:
            temp[-2].addChild(temp[-1])
            temp.remove(temp[-1])
    if bufferGRP:
        bufferGRP = create_bufferGRP(node=result[0])
        result.insert(0, bufferGRP)
    if inverseScale:
        for node in result:
            try:
                node.inverseScale.disconnect()
            except:
                continue
    return result


def create_motionPath(name='M_test_0_MPND', curveShape=None, target=None,
                      position=1, worldUpType='objectUp', upVecObj=None,
                      aimAxes='x', upAxes='y', follow=True,
                      worldUpVector=[0, 0, 1]):
    """
    Create a motionPath node. By default the worldUpType is objectUp. The
    aimAxes is 'x' and the upAxes is 'y'. Follow mode is enabled.
    Args:
            name(str): The name of the node. Try to use the JoMRS
            naming convention. If not it will throw a warning.
            curveShape(dagnode): The curve shape node for the motion path.
            target(dagnode): The node to attach on the curve.
            position(float): The position of the the target.
            worldUpType(str): The upvector mode for the node.
            Valis is: [sceneUp, objectUp, objectRotationUp, vector, normal]
            upVecObj(dagnode): The transform for the up vector.
            aimAxes(str): The aim axes. Valis is [x, y, z]
            upAxes(str): The up axes. Valis is [x, y, z]
            follow(bool): Enable the aim and up axes of the node.
            worldUpVector(list): The axes for the world up vector.
    Return:
            tuple: The created motion path node.
    """
    axes = ['X', 'Y', 'Z']
    name = strings.string_checkup(name, moduleLogger)
    MPND = pmc.createNode('motionPath', n=name)
    MPND.fractionMode.set(1)
    MPND.uValue.set(position)
    curveShape.worldSpace[0].connect(MPND.geometryPath)
    if target:
        for axe in axes:
            MPND.attr('rotate' + axe).connect(target.attr('rotate' + axe),
                                              force=True)
            MPND.attr(axe.lower() +
                      'Coordinate').connect(target.attr('translate' + axe),
                                            force=True)
    if follow:
        if aimAxes == 'x':
            value = 0
        elif aimAxes == 'y':
            value = 1
        elif aimAxes == 'z':
            value = 2
        if upAxes == 'x':
            value_ = 0
        elif upAxes == 'y':
            value_ = 1
        elif upAxes == 'z':
            value_ = 2
        if worldUpType == 'sceneUp':
            value__ = 0
        elif worldUpType == 'objectUp':
            value__ = 1
        elif worldUpType == 'objectRotationUp':
            value__ = 2
        elif worldUpType == 'vector':
            value__ = 3
        elif worldUpType == 'normal':
            value__ = 4
        if value__ == 1 or value__ == 2:
            if upVecObj:
                upVecObj.worldMatrix.connect(MPND.worldUpMatrix, force=True)
            else:
                logger.log(level='error',
                           message='You need a upvector transform',
                           logger=moduleLogger)
        if value__ == 2 or value__ == 3:
            MPND.worldUpVectorX.set(worldUpVector[0])
            MPND.worldUpVectorY.set(worldUpVector[1])
            MPND.worldUpVectorZ.set(worldUpVector[2])
        MPND.follow.set(1)
        MPND.frontAxis.set(value)
        MPND.upAxis.set(value_)
        MPND.worldUpType.set(value__)
    else:
        MPND.follow.set(0)
    return MPND


def create_hierarchy(nodes=None, inverseScale=None):
    """
    Create a hierarchy of nodes.
    Args:
            nodes(list): List of nodes.
            inverseScale(bool): Disconnect the inverse scale
            plugs of the joints.
    Return:
            list: The list of nodes in the hierarchy.
    """
    temp = nodes[:]
    for number in range(len(temp)):
        if len(temp) > 1:
            temp[-2].addChild(temp[-1])
            temp.remove(temp[-1])
    if inverseScale:
        for node in nodes:
            if node.nodeType() == 'joint':
                node.inverseScale.disconnect()
            else:
                logger.log(level='error',
                           message='Inverse scale option only'
                           ' available for joints',
                           logger=moduleLogger)
    return nodes


def reduce_shapeNodes(node=None):
    """
    Reduce a transform to his true shape node.
    Args:
            node(dagnode): The transform with the shape ndoe.
    Return:
            list: The true shape node of the transform.
    """
    searchPattern = 'ShapeOrig|ShapeDeformed'
    shapes = node.getShapes()
    for shape in shapes:
        shape.intermediateObject.set(0)
        result = strings.search(searchPattern, str(shape))
        pmc.delete(result)
    return node.getShapes()<|MERGE_RESOLUTION|>--- conflicted
+++ resolved
@@ -20,11 +20,7 @@
 # SOFTWARE.
 
 # Author:     Johannes Wolz / Rigging TD
-<<<<<<< HEAD
-# Date:       2018 / 02 / 5
-=======
 # Date:       2019 / 03 / 25
->>>>>>> cfb294cc
 
 """
 JoMRS maya utils module. Utilities helps
