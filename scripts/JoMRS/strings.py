--- conflicted
+++ resolved
@@ -20,11 +20,7 @@
 # SOFTWARE.
 
 # Author:     Johannes Wolz / Rigging TD
-<<<<<<< HEAD
-# Date:       2019 / 02 / 04
-=======
 # Date:       2019 / 03 / 25
->>>>>>> cfb294cc
 
 """
 JoMRS string module. Module for string handling and naming conventions.
