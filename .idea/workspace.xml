<?xml version="1.0" encoding="UTF-8"?>
<project version="4">
  <component name="ChangeListManager">
    <list default="true" id="eb5ebca5-090b-4069-ab32-156b6f4858ec" name="Default Changelist" comment="refine new util functions.">
      <change afterPath="$PROJECT_DIR$/scripts/JoMRS/components/control/__init__.py" afterDir="false" />
      <change afterPath="$PROJECT_DIR$/scripts/JoMRS/components/control/create.py" afterDir="false" />
      <change beforePath="$PROJECT_DIR$/.idea/workspace.xml" beforeDir="false" afterPath="$PROJECT_DIR$/.idea/workspace.xml" afterDir="false" />
      <change beforePath="$PROJECT_DIR$/scripts/JoMRS/components/main.py" beforeDir="false" afterPath="$PROJECT_DIR$/scripts/JoMRS/components/main.py" afterDir="false" />
      <change beforePath="$PROJECT_DIR$/scripts/JoMRS/operators.py" beforeDir="false" afterPath="$PROJECT_DIR$/scripts/JoMRS/operators.py" afterDir="false" />
    </list>
    <option name="EXCLUDED_CONVERTED_TO_IGNORED" value="true" />
    <option name="SHOW_DIALOG" value="false" />
    <option name="HIGHLIGHT_CONFLICTS" value="true" />
    <option name="HIGHLIGHT_NON_ACTIVE_CHANGELIST" value="false" />
    <option name="LAST_RESOLUTION" value="IGNORE" />
  </component>
  <component name="FileEditorManager">
    <leaf SIDE_TABS_SIZE_LIMIT_KEY="525">
      <file pinned="false" current-in-tab="false">
        <entry file="file://$PROJECT_DIR$/scripts/JoMRS/operators.py">
          <provider selected="true" editor-type-id="text-editor">
            <state relative-caret-position="496">
              <caret line="397" column="30" selection-start-line="397" selection-start-column="29" selection-end-line="397" selection-end-column="30" />
              <folding>
                <element signature="e#1233#1257#0" expanded="true" />
              </folding>
            </state>
          </provider>
        </entry>
      </file>
      <file pinned="false" current-in-tab="true">
        <entry file="file://$PROJECT_DIR$/scripts/JoMRS/components/main.py">
          <provider selected="true" editor-type-id="text-editor">
            <state relative-caret-position="217">
              <caret line="58" column="27" lean-forward="true" selection-start-line="58" selection-start-column="27" selection-end-line="58" selection-end-column="27" />
              <folding>
                <element signature="e#1313#1337#0" expanded="true" />
              </folding>
            </state>
          </provider>
        </entry>
      </file>
      <file pinned="false" current-in-tab="false">
        <entry file="file://$PROJECT_DIR$/scripts/JoMRS/components/control/create.py">
          <provider selected="true" editor-type-id="text-editor">
            <state relative-caret-position="624">
              <caret line="43" column="9" lean-forward="true" selection-start-line="43" selection-start-column="9" selection-end-line="43" selection-end-column="9" />
              <folding>
                <element signature="e#1196#1220#0" expanded="true" />
              </folding>
            </state>
          </provider>
        </entry>
      </file>
    </leaf>
  </component>
  <component name="FileTemplateManagerImpl">
    <option name="RECENT_TEMPLATES">
      <list>
        <option value="Python Script" />
      </list>
    </option>
  </component>
  <component name="FindInProjectRecents">
    <findStrings>
      <find>print</find>
      <find>main_op_meta_nd</find>
    </findStrings>
  </component>
  <component name="Git.Settings">
    <option name="RECENT_GIT_ROOT_PATH" value="$PROJECT_DIR$" />
    <option name="RECENT_BRANCH_BY_REPOSITORY">
      <map>
        <entry key="$PROJECT_DIR$" value="master" />
      </map>
    </option>
  </component>
  <component name="GithubProjectSettings">
    <option name="CREATE_PULL_REQUEST_DEFAULT_BRANCH" value="master" />
    <option name="CREATE_PULL_REQUEST_DEFAULT_REPO_USER" value="wolzjohannes" />
    <option name="CREATE_PULL_REQUEST_DEFAULT_REPO_NAME" value="JoMRS" />
  </component>
  <component name="IdeDocumentHistory">
    <option name="CHANGED_PATHS">
      <list>
        <option value="$PROJECT_DIR$/.idea/workspace.xml" />
        <option value="$PROJECT_DIR$/scripts/JoMRS/curves.py" />
        <option value="$PROJECT_DIR$/scripts/JoMRS/elements/element.py" />
        <option value="$PROJECT_DIR$/scripts/JoMRS/meta.py" />
        <option value="$PROJECT_DIR$/scripts/JoMRS/build.py" />
        <option value="$PROJECT_DIR$/scripts/JoMRS/attributes.py" />
        <option value="$PROJECT_DIR$/scripts/JoMRS/strings.py" />
        <option value="$PROJECT_DIR$/scripts/JoMRS/logger.py" />
        <option value="$PROJECT_DIR$/scripts/JoMRS/components/element.py" />
        <option value="$PROJECT_DIR$/.gitignore" />
        <option value="$PROJECT_DIR$/scripts/JoMRS/mayautils.py" />
        <option value="$PROJECT_DIR$/scripts/JoMRS/components/control/__init__.py" />
        <option value="$PROJECT_DIR$/scripts/JoMRS/operators.py" />
        <option value="$PROJECT_DIR$/scripts/JoMRS/components/control/create.py" />
        <option value="$PROJECT_DIR$/scripts/JoMRS/components/main.py" />
      </list>
    </option>
  </component>
  <component name="ProjectFrameBounds" extendedState="6">
<<<<<<< HEAD
    <option name="x" value="2455" />
    <option name="width" value="1717" />
    <option name="height" value="1080" />
=======
    <option name="y" value="22" />
    <option name="width" value="1024" />
    <option name="height" value="746" />
>>>>>>> f288a414
  </component>
  <component name="ProjectLevelVcsManager" settingsEditedManually="true" />
  <component name="ProjectView">
    <navigator currentView="Scope" currentSubView="Scope 'Project Files'; set:Project Files; class com.intellij.psi.search.scope.ProjectFilesScope" proportions="" version="1">
      <foldersAlwaysOnTop value="true" />
    </navigator>
    <panes>
      <pane id="Scope">
        <subPane subId="Scope 'Project Files'; set:Project Files; class com.intellij.psi.search.scope.ProjectFilesScope">
          <expand>
            <path>
              <item name="JoMRS" type="3d21c010:ScopeViewTreeModel$ProjectNode" />
              <item name="~/Development/maya/JoMRS" type="442cc68d:ScopeViewTreeModel$RootNode" />
            </path>
            <path>
              <item name="JoMRS" type="3d21c010:ScopeViewTreeModel$ProjectNode" />
              <item name="~/Development/maya/JoMRS" type="442cc68d:ScopeViewTreeModel$RootNode" />
              <item name="scripts" type="9f88c78c:ScopeViewTreeModel$FileNode" />
            </path>
            <path>
              <item name="JoMRS" type="3d21c010:ScopeViewTreeModel$ProjectNode" />
              <item name="~/Development/maya/JoMRS" type="442cc68d:ScopeViewTreeModel$RootNode" />
              <item name="scripts" type="9f88c78c:ScopeViewTreeModel$FileNode" />
              <item name="JoMRS" type="9f88c78c:ScopeViewTreeModel$FileNode" />
            </path>
            <path>
              <item name="JoMRS" type="3d21c010:ScopeViewTreeModel$ProjectNode" />
              <item name="~/Development/maya/JoMRS" type="442cc68d:ScopeViewTreeModel$RootNode" />
              <item name="scripts" type="9f88c78c:ScopeViewTreeModel$FileNode" />
              <item name="JoMRS" type="9f88c78c:ScopeViewTreeModel$FileNode" />
              <item name="components" type="9f88c78c:ScopeViewTreeModel$FileNode" />
            </path>
            <path>
              <item name="JoMRS" type="3d21c010:ScopeViewTreeModel$ProjectNode" />
              <item name="~/Development/maya/JoMRS" type="442cc68d:ScopeViewTreeModel$RootNode" />
              <item name="scripts" type="9f88c78c:ScopeViewTreeModel$FileNode" />
              <item name="JoMRS" type="9f88c78c:ScopeViewTreeModel$FileNode" />
              <item name="components" type="9f88c78c:ScopeViewTreeModel$FileNode" />
              <item name="control" type="9f88c78c:ScopeViewTreeModel$FileNode" />
            </path>
          </expand>
          <select />
        </subPane>
      </pane>
      <pane id="ProjectPane">
        <subPane>
          <expand>
            <path>
              <item name="JoMRS" type="b2602c69:ProjectViewProjectNode" />
              <item name="JoMRS" type="462c0819:PsiDirectoryNode" />
            </path>
            <path>
              <item name="JoMRS" type="b2602c69:ProjectViewProjectNode" />
              <item name="JoMRS" type="462c0819:PsiDirectoryNode" />
              <item name="scripts" type="462c0819:PsiDirectoryNode" />
            </path>
            <path>
              <item name="JoMRS" type="b2602c69:ProjectViewProjectNode" />
              <item name="JoMRS" type="462c0819:PsiDirectoryNode" />
              <item name="scripts" type="462c0819:PsiDirectoryNode" />
              <item name="JoMRS" type="462c0819:PsiDirectoryNode" />
            </path>
            <path>
              <item name="JoMRS" type="b2602c69:ProjectViewProjectNode" />
              <item name="JoMRS" type="462c0819:PsiDirectoryNode" />
              <item name="scripts" type="462c0819:PsiDirectoryNode" />
              <item name="JoMRS" type="462c0819:PsiDirectoryNode" />
              <item name="elements" type="462c0819:PsiDirectoryNode" />
            </path>
            <path>
              <item name="JoMRS" type="b2602c69:ProjectViewProjectNode" />
              <item name="JoMRS" type="462c0819:PsiDirectoryNode" />
              <item name="startup" type="462c0819:PsiDirectoryNode" />
            </path>
          </expand>
          <select />
        </subPane>
      </pane>
    </panes>
  </component>
  <component name="PropertiesComponent">
    <property name="Git.Branch.Popup.ShowAllRemotes" value="true" />
    <property name="SHARE_PROJECT_CONFIGURATION_FILES" value="true" />
    <property name="last_opened_file_path" value="$PROJECT_DIR$" />
    <property name="settings.editor.selected.configurable" value="preferences.keymap" />
  </component>
  <component name="RunDashboard">
    <option name="ruleStates">
      <list>
        <RuleState>
          <option name="name" value="ConfigurationTypeDashboardGroupingRule" />
        </RuleState>
        <RuleState>
          <option name="name" value="StatusDashboardGroupingRule" />
        </RuleState>
      </list>
    </option>
  </component>
  <component name="SvnConfiguration">
    <configuration />
  </component>
  <component name="TaskManager">
    <task active="true" id="Default" summary="Default task">
      <changelist id="eb5ebca5-090b-4069-ab32-156b6f4858ec" name="Default Changelist" comment="" />
      <created>1578807722153</created>
      <option name="number" value="Default" />
      <option name="presentableId" value="Default" />
      <updated>1578807722153</updated>
    </task>
    <task id="LOCAL-00001" summary="pycharm workspace">
      <created>1582399341589</created>
      <option name="number" value="00001" />
      <option name="presentableId" value="LOCAL-00001" />
      <option name="project" value="LOCAL" />
      <updated>1582399341589</updated>
    </task>
    <task id="LOCAL-00002" summary="extend gitignore with pycharm xml">
      <created>1582401485655</created>
      <option name="number" value="00002" />
      <option name="presentableId" value="LOCAL-00002" />
      <option name="project" value="LOCAL" />
      <updated>1582401485655</updated>
    </task>
    <task id="LOCAL-00003" summary="get the operators class work">
      <created>1582487749589</created>
      <option name="number" value="00003" />
      <option name="presentableId" value="LOCAL-00003" />
      <option name="project" value="LOCAL" />
      <updated>1582487749589</updated>
    </task>
    <task id="LOCAL-00004" summary="Use default values and nones to reduce the argument needs">
      <created>1582570407097</created>
      <option name="number" value="00004" />
      <option name="presentableId" value="LOCAL-00004" />
      <option name="project" value="LOCAL" />
      <updated>1582570407097</updated>
    </task>
    <task id="LOCAL-00005" summary="wip">
      <created>1587384930677</created>
      <option name="number" value="00005" />
      <option name="presentableId" value="LOCAL-00005" />
      <option name="project" value="LOCAL" />
      <updated>1587384930677</updated>
    </task>
    <task id="LOCAL-00006" summary="test">
      <created>1587393187824</created>
      <option name="number" value="00006" />
      <option name="presentableId" value="LOCAL-00006" />
      <option name="project" value="LOCAL" />
      <updated>1587393187824</updated>
    </task>
    <task id="LOCAL-00007" summary="wip. tweak curve control result to get LRA buffer group">
      <created>1587502693309</created>
      <option name="number" value="00007" />
      <option name="presentableId" value="LOCAL-00007" />
      <option name="project" value="LOCAL" />
      <updated>1587502693309</updated>
    </task>
    <task id="LOCAL-00008" summary="wip. found get main meta node form root node issue">
      <created>1587590906773</created>
      <option name="number" value="00008" />
      <option name="presentableId" value="LOCAL-00008" />
      <option name="project" value="LOCAL" />
      <updated>1587590906773</updated>
    </task>
    <task id="LOCAL-00009" summary="wip">
      <created>1588449952801</created>
      <option name="number" value="00009" />
      <option name="presentableId" value="LOCAL-00009" />
      <option name="project" value="LOCAL" />
      <updated>1588449952801</updated>
    </task>
    <task id="LOCAL-00010" summary="wip">
      <created>1588449983564</created>
      <option name="number" value="00010" />
      <option name="presentableId" value="LOCAL-00010" />
      <option name="project" value="LOCAL" />
      <updated>1588449983564</updated>
    </task>
    <task id="LOCAL-00011" summary="update gitignore">
      <created>1589059617826</created>
      <option name="number" value="00011" />
      <option name="presentableId" value="LOCAL-00011" />
      <option name="project" value="LOCAL" />
      <updated>1589059617826</updated>
    </task>
    <task id="LOCAL-00012" summary="start this branch">
      <created>1589990782949</created>
      <option name="number" value="00012" />
      <option name="presentableId" value="LOCAL-00012" />
      <option name="project" value="LOCAL" />
      <updated>1589990782949</updated>
    </task>
    <task id="LOCAL-00013" summary="move methods to mayautils and merged classes in the main module">
      <created>1590095073679</created>
      <option name="number" value="00013" />
      <option name="presentableId" value="LOCAL-00013" />
      <option name="project" value="LOCAL" />
      <updated>1590095073679</updated>
    </task>
    <task id="LOCAL-00014" summary="refine new util functions.">
      <created>1590179580059</created>
      <option name="number" value="00014" />
      <option name="presentableId" value="LOCAL-00014" />
      <option name="project" value="LOCAL" />
      <updated>1590179580059</updated>
    </task>
    <option name="localTasksCounter" value="15" />
    <servers />
  </component>
  <component name="TodoView">
    <todo-panel id="selected-file">
      <is-autoscroll-to-source value="true" />
    </todo-panel>
    <todo-panel id="all">
      <are-packages-shown value="true" />
      <is-autoscroll-to-source value="true" />
    </todo-panel>
  </component>
  <component name="ToolWindowManager">
    <frame x="0" y="41" width="2160" height="1399" extended-state="6" />
    <editor active="true" />
    <layout>
      <window_info active="true" content_ui="combo" id="Project" order="0" visible="true" weight="0.15348399" />
      <window_info id="Structure" order="1" side_tool="true" weight="0.25" />
      <window_info id="Favorites" order="2" side_tool="true" />
      <window_info anchor="bottom" id="Message" order="0" />
      <window_info anchor="bottom" id="Find" order="1" weight="0.329062" />
      <window_info anchor="bottom" id="Run" order="2" weight="0.32857144" />
      <window_info anchor="bottom" id="Debug" order="3" weight="0.4" />
      <window_info anchor="bottom" id="Cvs" order="4" weight="0.25" />
      <window_info anchor="bottom" id="Inspection" order="5" weight="0.4" />
      <window_info anchor="bottom" id="TODO" order="6" weight="0.3292789" />
      <window_info anchor="bottom" id="Version Control" order="7" weight="0.32854947" />
      <window_info anchor="bottom" id="Terminal" order="8" weight="0.3292789" />
      <window_info anchor="bottom" id="Event Log" order="9" side_tool="true" weight="0.32957458" />
      <window_info anchor="bottom" id="Python Console" order="10" weight="0.32857144" />
      <window_info anchor="right" id="Commander" internal_type="SLIDING" order="0" type="SLIDING" weight="0.4" />
      <window_info anchor="right" id="Ant Build" order="1" weight="0.25" />
      <window_info anchor="right" content_ui="combo" id="Hierarchy" order="2" weight="0.25" />
    </layout>
  </component>
  <component name="Vcs.Log.Tabs.Properties">
    <option name="TAB_STATES">
      <map>
        <entry key="MAIN">
          <value>
            <State>
              <option name="RECENTLY_FILTERED_USER_GROUPS">
                <collection />
              </option>
              <option name="RECENTLY_FILTERED_BRANCH_GROUPS">
                <collection />
              </option>
              <option name="COLUMN_ORDER">
                <list>
                  <option value="0" />
                  <option value="1" />
                  <option value="2" />
                  <option value="3" />
                </list>
              </option>
            </State>
          </value>
        </entry>
      </map>
    </option>
    <option name="RECENT_FILTERS">
      <map>
        <entry key="Branch">
          <value>
            <list />
          </value>
        </entry>
        <entry key="User">
          <value>
            <list />
          </value>
        </entry>
      </map>
    </option>
  </component>
  <component name="VcsManagerConfiguration">
    <MESSAGE value="pycharm workspace" />
    <MESSAGE value="extend gitignore with pycharm xml" />
    <MESSAGE value="get the operators class work" />
    <MESSAGE value="Use default values and nones to reduce the argument needs" />
    <MESSAGE value="test" />
    <MESSAGE value="wip. tweak curve control result to get LRA buffer group" />
    <MESSAGE value="wip. found get main meta node form root node issue" />
    <MESSAGE value="wip" />
    <MESSAGE value="update gitignore" />
    <MESSAGE value="start this branch" />
    <MESSAGE value="move methods to mayautils and merged classes in the main module" />
    <MESSAGE value="refine new util functions." />
    <option name="LAST_COMMIT_MESSAGE" value="refine new util functions." />
  </component>
  <component name="WindowStateProjectService">
    <state width="1039" height="756" key="Git.Branch.Popup" />
    <state width="1039" height="756" key="Git.Branch.Popup/2160.1440" />
    <state width="1111" height="828" key="Git.Branch.Popup/2160.1440/1920.1080" />
    <state width="1083" height="800" key="Git.Branch.Popup/2160.1440/3840.2160" />
    <state width="1111" height="828" key="Git.Branch.Popup@1920.1080@144dpi" />
    <state width="1039" height="756" key="Git.Branch.Popup@2160.1440@144dpi" />
    <state width="1083" height="800" key="Git.Branch.Popup@3840.2160@144dpi" />
  </component>
  <component name="XDebuggerManager">
    <breakpoint-manager>
      <breakpoints>
        <line-breakpoint enabled="true" suspend="THREAD" type="python-line">
          <url>file://$PROJECT_DIR$/scripts/JoMRS/meta.py</url>
          <line>27</line>
          <option name="timeStamp" value="2" />
        </line-breakpoint>
        <line-breakpoint enabled="true" suspend="THREAD" type="python-line">
          <url>file://$PROJECT_DIR$/scripts/JoMRS/__init__.py</url>
          <line>27</line>
          <option name="timeStamp" value="3" />
        </line-breakpoint>
      </breakpoints>
    </breakpoint-manager>
  </component>
  <component name="editorHistoryManager">
    <entry file="file://$PROJECT_DIR$/scripts/JoMRS/curves.py">
      <provider selected="true" editor-type-id="text-editor">
        <state relative-caret-position="651">
          <caret line="27" column="48" lean-forward="true" selection-start-line="27" selection-start-column="48" selection-end-line="27" selection-end-column="48" />
          <folding>
            <element signature="e#1408#1432#0" expanded="true" />
          </folding>
        </state>
      </provider>
    </entry>
    <entry file="file://$PROJECT_DIR$/scripts/JoMRS/logger.py">
      <provider selected="true" editor-type-id="text-editor">
        <state relative-caret-position="713">
          <caret line="23" lean-forward="true" selection-start-line="23" selection-end-line="23" />
        </state>
      </provider>
    </entry>
    <entry file="file://$PROJECT_DIR$/scripts/JoMRS/__init__.py">
      <provider selected="true" editor-type-id="text-editor">
        <state>
          <folding>
            <element signature="e#1188#1199#0" expanded="true" />
          </folding>
        </state>
      </provider>
    </entry>
    <entry file="file://$PROJECT_DIR$/scripts/JoMRS/attributes.py">
      <provider selected="true" editor-type-id="text-editor">
        <state relative-caret-position="651">
          <caret line="39" column="58" lean-forward="true" selection-start-line="39" selection-start-column="58" selection-end-line="39" selection-end-column="58" />
          <folding>
            <element signature="e#1229#1243#0" expanded="true" />
          </folding>
        </state>
      </provider>
    </entry>
    <entry file="file://$PROJECT_DIR$/scripts/JoMRS/components/__init__.py">
      <provider selected="true" editor-type-id="text-editor" />
    </entry>
    <entry file="file://$PROJECT_DIR$/.gitignore">
      <provider selected="true" editor-type-id="text-editor">
        <state relative-caret-position="961">
          <caret line="31" column="49" lean-forward="true" selection-start-line="31" selection-start-column="49" selection-end-line="31" selection-end-column="49" />
        </state>
      </provider>
    </entry>
    <entry file="file://$PROJECT_DIR$/scripts/JoMRS/meta.py">
      <provider selected="true" editor-type-id="text-editor">
        <state relative-caret-position="17670">
          <caret line="574" column="31" selection-start-line="574" selection-start-column="31" selection-end-line="574" selection-end-column="31" />
          <folding>
            <element signature="e#1199#1222#0" expanded="true" />
          </folding>
        </state>
      </provider>
    </entry>
    <entry file="file://$PROJECT_DIR$/scripts/JoMRS/build.py">
      <provider selected="true" editor-type-id="text-editor">
        <state relative-caret-position="4557">
          <caret line="153" column="13" selection-start-line="153" selection-start-column="13" selection-end-line="153" selection-end-column="13" />
        </state>
      </provider>
    </entry>
    <entry file="file://$PROJECT_DIR$/scripts/JoMRS/mayautils.py">
      <provider selected="true" editor-type-id="text-editor">
        <state relative-caret-position="992">
          <caret line="32" column="26" selection-start-line="32" selection-start-column="26" selection-end-line="32" selection-end-column="26" />
          <folding>
            <element signature="e#1425#1449#0" expanded="true" />
          </folding>
        </state>
      </provider>
    </entry>
    <entry file="file://$PROJECT_DIR$/scripts/JoMRS/strings.py">
      <provider selected="true" editor-type-id="text-editor">
        <state relative-caret-position="1027">
          <caret line="72" column="55" selection-start-line="72" selection-start-column="55" selection-end-line="72" selection-end-column="55" />
          <folding>
            <element signature="e#1429#1438#0" expanded="true" />
          </folding>
        </state>
      </provider>
    </entry>
    <entry file="file://$PROJECT_DIR$/scripts/JoMRS/components/control/__init__.py">
      <provider selected="true" editor-type-id="text-editor" />
    </entry>
    <entry file="file://$PROJECT_DIR$/scripts/JoMRS/components/control/create.py">
      <provider selected="true" editor-type-id="text-editor">
        <state relative-caret-position="624">
          <caret line="43" column="9" lean-forward="true" selection-start-line="43" selection-start-column="9" selection-end-line="43" selection-end-column="9" />
          <folding>
            <element signature="e#1196#1220#0" expanded="true" />
          </folding>
        </state>
      </provider>
    </entry>
    <entry file="file://$PROJECT_DIR$/scripts/JoMRS/operators.py">
      <provider selected="true" editor-type-id="text-editor">
        <state relative-caret-position="496">
          <caret line="397" column="30" selection-start-line="397" selection-start-column="29" selection-end-line="397" selection-end-column="30" />
          <folding>
            <element signature="e#1233#1257#0" expanded="true" />
          </folding>
        </state>
      </provider>
    </entry>
    <entry file="file://$PROJECT_DIR$/scripts/JoMRS/components/main.py">
      <provider selected="true" editor-type-id="text-editor">
        <state relative-caret-position="217">
          <caret line="58" column="27" lean-forward="true" selection-start-line="58" selection-start-column="27" selection-end-line="58" selection-end-column="27" />
          <folding>
            <element signature="e#1313#1337#0" expanded="true" />
          </folding>
        </state>
      </provider>
    </entry>
  </component>
</project><|MERGE_RESOLUTION|>--- conflicted
+++ resolved
@@ -102,15 +102,9 @@
     </option>
   </component>
   <component name="ProjectFrameBounds" extendedState="6">
-<<<<<<< HEAD
-    <option name="x" value="2455" />
-    <option name="width" value="1717" />
-    <option name="height" value="1080" />
-=======
     <option name="y" value="22" />
     <option name="width" value="1024" />
     <option name="height" value="746" />
->>>>>>> f288a414
   </component>
   <component name="ProjectLevelVcsManager" settingsEditedManually="true" />
   <component name="ProjectView">
